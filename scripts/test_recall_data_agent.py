# scripts/test_recall_data_agent.py

import sys
import os
import asyncio
import logging
import json
from typing import List
from unittest.mock import patch

# Color support
try:
    from colorama import init, Fore, Style

    init(autoreset=True)
except ImportError:

    class Fore:
        GREEN = ""
        RED = ""

    class Style:
        BRIGHT = ""
        RESET_ALL = ""


# --- Add project root to Python's path ---
project_root = os.path.abspath(os.path.join(os.path.dirname(__file__), ".."))
sys.path.insert(0, project_root)
# -----------------------------------------

# Import DB setup and agent logic
from core_infra.database import Base, engine
from agents.recall_data_agent.agent_logic import RecallDataAgentLogic
from agents.recall_data_agent.models import Recall

# Configure logging
logging.basicConfig(
    level=logging.INFO, format="%(asctime)s - %(name)s - %(levelname)s - %(message)s"
)
logger = logging.getLogger(__name__)

# --- Test Configuration ---
MOCK_CPSC_RECALL = Recall(
    recall_id="CPSC-001",
    source_agency="CPSC",
    recall_date="2025-07-20",
    description="Potential choking hazard from small parts.",
    hazard="Choking hazard",
    remedy="Stop using and return for a full refund",
    product_name="Happy Baby Super-Puffs",
    url="http://cpsc.gov/recalls/001",
)
# --------------------------


# Mock connector classes
class MockCPSCConnector:
    async def fetch_recent_recalls(self) -> List[Recall]:
        return [MOCK_CPSC_RECALL]


class EmptyConnector:
    async def fetch_recent_recalls(self) -> List[Recall]:
        return []


async def main():
    logger.info("--- Starting RecallDataAgent Live Database Test ---")

    # 1. Setup in-memory DB
    Base.metadata.create_all(bind=engine)
    logger.info("In-memory tables created.")

    # 2. Patch connectors in the connectors module
<<<<<<< HEAD
    with (
        patch(
            "agents.recall_data_agent.connectors.CPSCConnector", new=MockCPSCConnector
        ),
        patch("agents.recall_data_agent.connectors.FDAConnector", new=EmptyConnector),
        patch(
            "agents.recall_data_agent.connectors.EU_RAPEX_Connector", new=EmptyConnector
        ),
        patch(
            "agents.recall_data_agent.connectors.UK_OPSS_Connector", new=EmptyConnector
        ),
        patch(
            "agents.recall_data_agent.connectors.SG_CPSO_Connector", new=EmptyConnector
        ),
=======
    with patch(
        "agents.recall_data_agent.connectors.CPSCConnector", new=MockCPSCConnector
    ), patch(
        "agents.recall_data_agent.connectors.FDAConnector", new=EmptyConnector
    ), patch(
        "agents.recall_data_agent.connectors.EU_RAPEX_Connector", new=EmptyConnector
    ), patch(
        "agents.recall_data_agent.connectors.UK_OPSS_Connector", new=EmptyConnector
    ), patch(
        "agents.recall_data_agent.connectors.SG_CPSO_Connector", new=EmptyConnector
>>>>>>> 4f0458de
    ):
        try:
            # 3. Initialize agent logic
            agent_logic = RecallDataAgentLogic(
                agent_id="test_rda_001", logger_instance=logger
            )

            # 4. Test WRITE
            logger.info("--- Testing WRITE (run_ingestion_cycle) ---")
            write_result = await agent_logic.run_ingestion_cycle()
            print(json.dumps(write_result, indent=2))
            if write_result.get("total_upserted") == 1:
                print(Fore.GREEN + Style.BRIGHT + "✔ WRITE succeeded.")
            else:
                print(Fore.RED + Style.BRIGHT + "✖ WRITE failed.")

            # 5. Test READ
            logger.info("--- Testing READ (process_task) ---")
            task_inputs = {"product_name": MOCK_CPSC_RECALL.product_name}
            read_result = await agent_logic.process_task(task_inputs)
            print(json.dumps(read_result, indent=2))

            # 6. Validate
            if read_result.get("status") == "COMPLETED":
                recalls = read_result["result"]["recalls"]
                if (
                    len(recalls) == 1
                    and recalls[0]["recall_id"] == MOCK_CPSC_RECALL.recall_id
                ):
                    print(
                        Fore.GREEN
                        + Style.BRIGHT
                        + f"✔ READ succeeded: {recalls[0]['recall_id']}"
                    )
                else:
                    print(Fore.RED + Style.BRIGHT + "✖ READ mismatch.")
            else:
                print(
                    Fore.RED
                    + Style.BRIGHT
                    + f"✖ READ failed: {read_result.get('error')}"
                )

        finally:
            # Cleanup
            Base.metadata.drop_all(bind=engine)
            logger.info("In-memory tables dropped.")

    print("--- Test Complete ---")


if __name__ == "__main__":
    asyncio.run(main())<|MERGE_RESOLUTION|>--- conflicted
+++ resolved
@@ -73,22 +73,6 @@
     logger.info("In-memory tables created.")
 
     # 2. Patch connectors in the connectors module
-<<<<<<< HEAD
-    with (
-        patch(
-            "agents.recall_data_agent.connectors.CPSCConnector", new=MockCPSCConnector
-        ),
-        patch("agents.recall_data_agent.connectors.FDAConnector", new=EmptyConnector),
-        patch(
-            "agents.recall_data_agent.connectors.EU_RAPEX_Connector", new=EmptyConnector
-        ),
-        patch(
-            "agents.recall_data_agent.connectors.UK_OPSS_Connector", new=EmptyConnector
-        ),
-        patch(
-            "agents.recall_data_agent.connectors.SG_CPSO_Connector", new=EmptyConnector
-        ),
-=======
     with patch(
         "agents.recall_data_agent.connectors.CPSCConnector", new=MockCPSCConnector
     ), patch(
@@ -99,7 +83,6 @@
         "agents.recall_data_agent.connectors.UK_OPSS_Connector", new=EmptyConnector
     ), patch(
         "agents.recall_data_agent.connectors.SG_CPSO_Connector", new=EmptyConnector
->>>>>>> 4f0458de
     ):
         try:
             # 3. Initialize agent logic
@@ -125,23 +108,14 @@
             # 6. Validate
             if read_result.get("status") == "COMPLETED":
                 recalls = read_result["result"]["recalls"]
-                if (
-                    len(recalls) == 1
-                    and recalls[0]["recall_id"] == MOCK_CPSC_RECALL.recall_id
-                ):
+                if len(recalls) == 1 and recalls[0]["recall_id"] == MOCK_CPSC_RECALL.recall_id:
                     print(
-                        Fore.GREEN
-                        + Style.BRIGHT
-                        + f"✔ READ succeeded: {recalls[0]['recall_id']}"
+                        Fore.GREEN + Style.BRIGHT + f"✔ READ succeeded: {recalls[0]['recall_id']}"
                     )
                 else:
                     print(Fore.RED + Style.BRIGHT + "✖ READ mismatch.")
             else:
-                print(
-                    Fore.RED
-                    + Style.BRIGHT
-                    + f"✖ READ failed: {read_result.get('error')}"
-                )
+                print(Fore.RED + Style.BRIGHT + f"✖ READ failed: {read_result.get('error')}")
 
         finally:
             # Cleanup
